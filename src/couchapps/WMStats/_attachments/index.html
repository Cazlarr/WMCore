<html>
  <head>
    <title>WMStats</title>
    <style type="text/css" title="currentStyle">
        @import "css/basic_table.css";
        @import "css/basic_div.css";
        @import "css/ColVis.css";
        @import "css/layout-default-latest.css";
        @import "css/jquery-ui-1.8.18.custom.css";
    </style>
    </style>
    <script src="lib/namespace.js" type='text/javascript'> </script>
    <script src="lib/jquery-1.7.2.min.js" type='text/javascript'> </script>
    <script src="lib/jquery.couch.js" type='text/javascript'> </script>
    <script src="lib/jquery.dataTables.min.js" type='text/javascript'> </script>
    <script src="lib/ColVis.min.js" type='text/javascript'> </script>
    <script src="lib/jquery.dataTables.columnFilter.js" type='text/javascript'> </script>
    <script src="lib/jquery-ui.min.js"></script>
    <!-- <script src="lib/jquery.layout-1.2.0.js" type='text/javascript'> </script> -->
    <!-- Globals is needed to be loaded before other library -->
    <script src="js/WMStats.Globals.js" type='text/javascript'> </script>
    <script src="js/WMStats.Table.js" type='text/javascript'> </script>
    <script src="js/WMStats.Couch.js" type='text/javascript'> </script>
    
    <script src="js/WMStats.CampaignView.js" type='text/javascript'> </script>

    <script src="js/WMStats.Requests.js" type='text/javascript'> </script>
    <script src="js/WMStats.RequestTable.js" type='text/javascript'> </script>
    <script src="js/WMStats.RequestView.js" type='text/javascript'> </script>

    <script src="js/WMStats.SiteView.js" type='text/javascript'> </script>
    <script src="js/WMStats.JobSummaryView.js" type='text/javascript'> </script>
    <script src="js/WMStats.JobDetailView.js" type='text/javascript'> </script>
    <script src="js/WMStats.AgentView.js" type='text/javascript'> </script>
    <script src="js/WMStats.AlertView.js" type='text/javascript'> </script>
    <script src="js/WMStats.EventHandler.js" type='text/javascript'> </script>
    <script>
<<<<<<< HEAD
    //get info for which db it is talking to
=======
    
    function applyTemplate(){
        var tablePane = $('div.tablePane');
        $('div.template.captionTable').children().clone().appendTo(tablePane);
    }
>>>>>>> 7025292c
    
    function drawMonitor() {
        WMStats.CampaignView.createTable("#tab-overview > div[name='overview'] > div.body");
        WMStats.SiteView.createTable("#tab-site > div[name='overview'] > div.body");
        WMStats.AlertView.createTable("#tab-alert > div[name='requestSummary'] > div.body");
        WMStats.AgentView.createTable("#agentDiv");
    }
<<<<<<< HEAD
    $(document).ready(WMStats.Couch.loadConfig(
        function() {
            //myLayout = $('body').layout();
            $("#tabs").tabs();
            drawMonitor()
            //position the job block against request block
            $('#request-block').position({my:'left top', at:'left bottom', 
                                      of:'#overview-block', offset:'0 20'})
            $('#job-block').position({my:'left top', at:'left bottom', 
                                      of:'#request-block', offset:'0 20'})
            // refresh table every 10 min                          
            setInterval(drawMonitor, 600000)
        })
     );
=======
    $(document).ready(function() {
        //myLayout = $('body').layout();
        $("#tabs").tabs();
        applyTemplate();
        drawMonitor();
        //position the job block against request block
        //$("div[name='requestSummary']").position({my:'left top', at:'left bottom', 
        //                          of:"div[name='overview']", offset:'0 20'})
        //$("div[name='jobSummary']").position({my:'left top', at:'left bottom', 
        //                          of:"div[name='requestSummary']", offset:'0 20'})
        // refresh table every 10 min                          
        setInterval(drawMonitor, 600000)
     } );
>>>>>>> 7025292c
    </script>
  </head>
<body>
    <div class="middle">
        <div id="tabs">
            <ul>
                <li><a href="#tab-overview">Campaign view</a></li>
                <li><a href="#tab-site">Site view</a></li>
                <li><a href="#tab-alert">Alert view</a></li>
                <li><a href="#tab-agent">Agent view</a></li>
            </ul>
            <div class="module" id="tab-overview">
                <div class="tablePane" name="overview"></div>
                <div class="tablePane" name="requestSummary"></div>
                <div class="tablePane" name="jobSummary"></div>
                <div class="tablePane" name="jobDetail"></div>
            </div>
            <div class="module" id="tab-site">
                <div class="tablePane" name="overview"></div>
                <div class="tablePane" name="requestSummary"></div>
                <div class="tablePane" name="jobSummary"></div>
                <div class="tablePane" name="jobDetail"></div>
            </div>
            <div class="module" id="tab-alert">
                <div class="tablePane" name="requestSummary"></div>
                <div class="tablePane" name="jobSummary"></div>
                <div class="tablePane" name="jobDetail"></div>
            </div>
            <div id="tab-agent">
                <div id="agentDiv"></div>
            </div>
        </div>
    </div>
    <div id="loading_page">
        Loading ...
    </div>
    <div id="templates">
        <div class="template captionTable">
            <div class="caption">
                <span></span>
                <img src="images/rollup.gif" alt="rollup" title="rolls up this module"/>
            </div>
            <div class="body">
               <table cellpadding="0" cellspacing="0" border="0" class="display"></table>
            </div>
        </div>
    </div>
</body>
</html><|MERGE_RESOLUTION|>--- conflicted
+++ resolved
@@ -35,15 +35,11 @@
     <script src="js/WMStats.AlertView.js" type='text/javascript'> </script>
     <script src="js/WMStats.EventHandler.js" type='text/javascript'> </script>
     <script>
-<<<<<<< HEAD
-    //get info for which db it is talking to
-=======
     
     function applyTemplate(){
         var tablePane = $('div.tablePane');
         $('div.template.captionTable').children().clone().appendTo(tablePane);
     }
->>>>>>> 7025292c
     
     function drawMonitor() {
         WMStats.CampaignView.createTable("#tab-overview > div[name='overview'] > div.body");
@@ -51,22 +47,6 @@
         WMStats.AlertView.createTable("#tab-alert > div[name='requestSummary'] > div.body");
         WMStats.AgentView.createTable("#agentDiv");
     }
-<<<<<<< HEAD
-    $(document).ready(WMStats.Couch.loadConfig(
-        function() {
-            //myLayout = $('body').layout();
-            $("#tabs").tabs();
-            drawMonitor()
-            //position the job block against request block
-            $('#request-block').position({my:'left top', at:'left bottom', 
-                                      of:'#overview-block', offset:'0 20'})
-            $('#job-block').position({my:'left top', at:'left bottom', 
-                                      of:'#request-block', offset:'0 20'})
-            // refresh table every 10 min                          
-            setInterval(drawMonitor, 600000)
-        })
-     );
-=======
     $(document).ready(function() {
         //myLayout = $('body').layout();
         $("#tabs").tabs();
@@ -80,7 +60,6 @@
         // refresh table every 10 min                          
         setInterval(drawMonitor, 600000)
      } );
->>>>>>> 7025292c
     </script>
   </head>
 <body>
