function(doc) {
  if (doc.type == "agent_request") {
<<<<<<< HEAD
    emit([doc.workflow, doc.agent_url], {"id": doc._id});
=======
    emit(doc.workflow, {"id": doc._id, "timestamp": doc.timestamp});
>>>>>>> 34710c36
  }
}<|MERGE_RESOLUTION|>--- conflicted
+++ resolved
@@ -1,9 +1,5 @@
 function(doc) {
   if (doc.type == "agent_request") {
-<<<<<<< HEAD
-    emit([doc.workflow, doc.agent_url], {"id": doc._id});
-=======
-    emit(doc.workflow, {"id": doc._id, "timestamp": doc.timestamp});
->>>>>>> 34710c36
+    emit([doc.workflow, doc.agent_url], {"id": doc._id, "timestamp": doc.timestamp});
   }
 }